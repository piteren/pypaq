--- conflicted
+++ resolved
@@ -7,11 +7,9 @@
 """
 
 from abc import ABC
-<<<<<<< HEAD
-=======
 from typing import Optional, Union, Callable
->>>>>>> da6c337f
 
+from pypaq.lipytools.pylogger import get_pylogger
 from pypaq.lipytools.little_methods import stamp
 from pypaq.R4C.qlearning.qlearning_actor import QLearningActor
 from pypaq.R4C.envy import FiniteActionsRLEnvy
@@ -25,18 +23,6 @@
             self,
             envy: FiniteActionsRLEnvy,
             nnwrap: type(NNWrap),
-<<<<<<< HEAD
-            # mdict: dict, # TODO: give it with kwargs
-            **kwargs):
-
-        self._envy = envy
-
-        if 'name' not in kwargs: kwargs['name'] = f'nn_{self.__class__.__name__}_{stamp()}'
-        kwargs['num_actions'] = self._envy.num_actions()
-        kwargs['observation_width'] = self._get_observation_vec(self._envy.get_observation()).shape[-1]
-
-        nnwrap.__init__(self, **kwargs)
-=======
             seed: int,
             logger: Optional,
             loglevel: int,
@@ -52,7 +38,6 @@
                 folder=     None,
                 level=      loglevel)
         self.__log = logger
->>>>>>> da6c337f
 
         QLearningActor.__init__(
             self,
@@ -61,16 +46,6 @@
             logger= self.__log)
         self._envy = envy # to update type (for pycharm only)
 
-<<<<<<< HEAD
-        self._log.info('*** DQN_Actor (NN based) initialized')
-        self._log.info(f'> Envy:              {self._envy.__class__.__name__}')
-        self._log.info(f'> NN model name:     {self["name"]}')
-        self._log.info(f'> num_actions:       {self["num_actions"]}')
-        self._log.info(f'> observation_width: {self["observation_width"]}')
-        self._log.info(f'> save_topdir:       {self["save_topdir"]}')
-
-    # INFO: not used since DQN_Actor updates only with batches
-=======
         kwargs['num_actions'] = self._envy.num_actions()
         kwargs['observation_width'] = self._get_observation_vec(self._envy.get_observation()).shape[-1]
 
@@ -90,7 +65,6 @@
         self.__log.info(f'> save_topdir:       {self.nnw["save_topdir"]}')
 
     # INFO: wont be used since DQN_Actor updates only with batches
->>>>>>> da6c337f
     def _upd_QV(
             self,
             observation: object,
