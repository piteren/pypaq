"""

 2022 (c) piteren

    DQNPTActor - DQNActor implemented with MOTorch (PyTorch)

"""

from abc import ABC
import numpy as np
from typing import List, Optional

from pypaq.lipytools.pylogger import get_pylogger
from pypaq.R4C.qlearning.dqn.dqn_actor import DQN_Actor
<<<<<<< HEAD
from pypaq.R4C.qlearning.dqn.pt_based.dqn_PT_module import LinModel
=======
from pypaq.R4C.qlearning.dqn.pt_based.dqn_PT_module import DQNModel
>>>>>>> da6c337f
from pypaq.torchness.motorch import MOTorch, Module


# DQN (PyTorch NN) based QLearningActor
class DQN_PTActor(DQN_Actor, ABC):

    def __init__(
            self,
<<<<<<< HEAD
            nngraph: Optional[type(Module)]=    LinModel,
            **kwargs):
=======
            nngraph: Optional[type(Module)]=    DQNModel,
            logger=                             None,
            loglevel=                           20,
            **kwargs):

        logger_given = bool(logger)
        if not logger_given:
            logger = get_pylogger(
                name=       'DQN_PTActor',
                add_stamp=  True,
                folder=     None,
                level=      loglevel)
        self.__log = logger

>>>>>>> da6c337f
        DQN_Actor.__init__(
            self,
            nnwrap=     MOTorch,
            nngraph=    nngraph,
<<<<<<< HEAD
=======
            logger=     self.__log if logger_given else None, # if user gives logger we assume it to be nice logger, otherwise we want to pas None up to NNWrap, which manages logger in pretty way
            loglevel=   loglevel,
>>>>>>> da6c337f
            **kwargs)

    def _get_QVs(self, observation: object) -> np.ndarray:
        obs_vec = self._get_observation_vec(observation)
<<<<<<< HEAD
        return self(obs_vec)['logits'].detach().cpu().numpy()
=======
        return self.nnw(obs_vec)['logits'].detach().cpu().numpy()
>>>>>>> da6c337f

    # optimized with single call with a batch of observations
    def get_QVs_batch(self, observations: List[object]) -> np.ndarray:
        obs_vecs = np.array([self._get_observation_vec(o) for o in observations])
<<<<<<< HEAD
        return self(obs_vecs)['logits'].detach().cpu().numpy()
=======
        return self.nnw(obs_vecs)['logits'].detach().cpu().numpy()
>>>>>>> da6c337f

    # optimized with single call to session with a batch of data
    def update_with_experience(
            self,
            observations: List[object],
            actions: List[int],
            new_qvs: List[float],
            inspect=    False) -> float:

        obs_vecs = np.array([self._get_observation_vec(o) for o in observations])
        full_qvs = np.zeros_like(obs_vecs)
        mask = np.zeros_like(obs_vecs)
        for v,pos in zip(new_qvs, enumerate(actions)):
            full_qvs[pos] = v
            mask[pos] = 1

        self.__log.log(5, f'>>> obs_vecs.shape, len(actions), new_qvs.shape: {obs_vecs.shape}, {len(actions)}, {len(new_qvs)}')
        self.__log.log(5, f'>>> actions: {actions}')
        self.__log.log(5, f'>>> new_qvs: {new_qvs}')
        self.__log.log(5, f'>>> full_qvs: {full_qvs}')
        self.__log.log(5, f'>>> mask: {mask}')

<<<<<<< HEAD
        out = self.backward(obs_vecs, full_qvs, mask)
=======
        out = self.nnw.backward(obs_vecs, full_qvs, mask)
>>>>>>> da6c337f

        self._upd_step += 1

        loss = float(out['loss'])
        gn = float(out['gg_norm'])
        gn_avt = float(out['gg_avt_norm'])
        cLR = float(out['currentLR'])

<<<<<<< HEAD
        self.nn.log_TB(loss,    'upd/loss',     step=self._upd_step)
        self.nn.log_TB(gn,      'upd/gn',       step=self._upd_step)
        self.nn.log_TB(gn_avt,  'upd/gn_avt',   step=self._upd_step)
        self.nn.log_TB(cLR,     'upd/cLR',      step=self._upd_step)

        return loss

    def save(self) -> None: MOTorch.save(self)

    def __str__(self) -> str: return MOTorch.__str__(self)
=======
        self.nnw.log_TB(loss,    'upd/loss',     step=self._upd_step)
        self.nnw.log_TB(gn,      'upd/gn',       step=self._upd_step)
        self.nnw.log_TB(gn_avt,  'upd/gn_avt',   step=self._upd_step)
        self.nnw.log_TB(cLR,     'upd/cLR',      step=self._upd_step)

        return loss
>>>>>>> da6c337f
<|MERGE_RESOLUTION|>--- conflicted
+++ resolved
@@ -12,11 +12,7 @@
 
 from pypaq.lipytools.pylogger import get_pylogger
 from pypaq.R4C.qlearning.dqn.dqn_actor import DQN_Actor
-<<<<<<< HEAD
-from pypaq.R4C.qlearning.dqn.pt_based.dqn_PT_module import LinModel
-=======
 from pypaq.R4C.qlearning.dqn.pt_based.dqn_PT_module import DQNModel
->>>>>>> da6c337f
 from pypaq.torchness.motorch import MOTorch, Module
 
 
@@ -25,10 +21,6 @@
 
     def __init__(
             self,
-<<<<<<< HEAD
-            nngraph: Optional[type(Module)]=    LinModel,
-            **kwargs):
-=======
             nngraph: Optional[type(Module)]=    DQNModel,
             logger=                             None,
             loglevel=                           20,
@@ -43,34 +35,22 @@
                 level=      loglevel)
         self.__log = logger
 
->>>>>>> da6c337f
         DQN_Actor.__init__(
             self,
             nnwrap=     MOTorch,
             nngraph=    nngraph,
-<<<<<<< HEAD
-=======
             logger=     self.__log if logger_given else None, # if user gives logger we assume it to be nice logger, otherwise we want to pas None up to NNWrap, which manages logger in pretty way
             loglevel=   loglevel,
->>>>>>> da6c337f
             **kwargs)
 
     def _get_QVs(self, observation: object) -> np.ndarray:
         obs_vec = self._get_observation_vec(observation)
-<<<<<<< HEAD
-        return self(obs_vec)['logits'].detach().cpu().numpy()
-=======
         return self.nnw(obs_vec)['logits'].detach().cpu().numpy()
->>>>>>> da6c337f
 
     # optimized with single call with a batch of observations
     def get_QVs_batch(self, observations: List[object]) -> np.ndarray:
         obs_vecs = np.array([self._get_observation_vec(o) for o in observations])
-<<<<<<< HEAD
-        return self(obs_vecs)['logits'].detach().cpu().numpy()
-=======
         return self.nnw(obs_vecs)['logits'].detach().cpu().numpy()
->>>>>>> da6c337f
 
     # optimized with single call to session with a batch of data
     def update_with_experience(
@@ -93,11 +73,7 @@
         self.__log.log(5, f'>>> full_qvs: {full_qvs}')
         self.__log.log(5, f'>>> mask: {mask}')
 
-<<<<<<< HEAD
-        out = self.backward(obs_vecs, full_qvs, mask)
-=======
         out = self.nnw.backward(obs_vecs, full_qvs, mask)
->>>>>>> da6c337f
 
         self._upd_step += 1
 
@@ -106,22 +82,9 @@
         gn_avt = float(out['gg_avt_norm'])
         cLR = float(out['currentLR'])
 
-<<<<<<< HEAD
-        self.nn.log_TB(loss,    'upd/loss',     step=self._upd_step)
-        self.nn.log_TB(gn,      'upd/gn',       step=self._upd_step)
-        self.nn.log_TB(gn_avt,  'upd/gn_avt',   step=self._upd_step)
-        self.nn.log_TB(cLR,     'upd/cLR',      step=self._upd_step)
-
-        return loss
-
-    def save(self) -> None: MOTorch.save(self)
-
-    def __str__(self) -> str: return MOTorch.__str__(self)
-=======
         self.nnw.log_TB(loss,    'upd/loss',     step=self._upd_step)
         self.nnw.log_TB(gn,      'upd/gn',       step=self._upd_step)
         self.nnw.log_TB(gn_avt,  'upd/gn_avt',   step=self._upd_step)
         self.nnw.log_TB(cLR,     'upd/cLR',      step=self._upd_step)
 
-        return loss
->>>>>>> da6c337f
+        return loss